--- conflicted
+++ resolved
@@ -1,5 +1,3 @@
-use std::path::Path;
-
 use crate::{
     lex, lite_parse,
     type_check::{math_result_type, type_compatible},
@@ -12,7 +10,7 @@
         PathMember, Pipeline, RangeInclusion, RangeOperator, Statement,
     },
     engine::StateWorkingSet,
-    span, Flag, PositionalArg, ShellError, Signature, Span, SyntaxShape, Type, VarId,
+    span, Flag, PositionalArg, Signature, Span, SyntaxShape, Type, VarId,
 };
 
 use crate::parse_keywords::{
@@ -2581,64 +2579,16 @@
 ) -> (Statement, Option<ParseError>) {
     let name = working_set.get_span_contents(spans[0]);
 
-<<<<<<< HEAD
-    if name == b"source" {
-        if let Some(decl_id) = working_set.find_decl(b"source") {
-            let (call, call_span, _) =
-                parse_internal_call(working_set, spans[0], &spans[1..], decl_id);
-
-            // Command and one file name
-            if spans.len() >= 2 {
-                let name_expr = working_set.get_span_contents(spans[1]);
-                if let Ok(filename) = String::from_utf8(name_expr.to_vec()) {
-                    let source_file = Path::new(&filename);
-
-                    let path = source_file;
-                    let contents = std::fs::read(path);
-
-                    if let Ok(contents) = contents {
-                        // This will load the defs from the file into the
-                        // working set, if it was a successful parse.
-                        let (block, err) = parse(
-                            working_set,
-                            path.file_name().and_then(|x| x.to_str()),
-                            &contents,
-                            false,
-                        );
-                        if let Some(_) = err {
-                            // Unsuccessful parse of file
-                            // return (
-                            //     Statement::Pipeline(Pipeline::from_vec(vec![Expression {
-                            //         expr: Expr::Call(call),
-                            //         span: call_span,
-                            //         ty: Type::Unknown,
-                            //     }])),
-                            //     None,
-                            // );
-                        }
-                    }
-                }
-            }
-
-            return (
-                Statement::Pipeline(Pipeline::from_vec(vec![Expression {
-                    expr: Expr::Call(call),
-                    span: call_span,
-                    ty: Type::Unknown,
-                }])),
-                None,
-            );
-=======
     match name {
         b"def" => parse_def(working_set, spans),
         b"let" => parse_let(working_set, spans),
         b"alias" => parse_alias(working_set, spans),
         b"module" => parse_module(working_set, spans),
         b"use" => parse_use(working_set, spans),
+        b"source" => parse_use(working_set, spans),
         _ => {
             let (expr, err) = parse_expression(working_set, spans);
             (Statement::Pipeline(Pipeline::from_vec(vec![expr])), err)
->>>>>>> 2d4e4710
         }
     }
 }
